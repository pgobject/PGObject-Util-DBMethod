--- conflicted
+++ resolved
@@ -43,7 +43,6 @@
     args => {id => 1}
 );
 
-<<<<<<< HEAD
 dbmethod mergetest => (
     funcname => 'foo',
     funcschema => 'foo2',
@@ -51,9 +50,6 @@
     args => {id => 1}
 );
 
-package main;
-use Test::More tests => 32;
-=======
 dbmethod arglisttest => (
      funcname => 'foo',
      funcschema => 'foo',
@@ -61,8 +57,7 @@
 );
 
 package main;
-use Test::More tests => 31;
->>>>>>> a3eaf8c6
+use Test::More tests => 35;
 
 ok(my $test = PGOTest::new({}), 'Test object constructor success');
 
@@ -107,16 +102,13 @@
 is($ref->{args}->{foo}, 1, 'no strict arg test, foo arg correctly set');
 isa_ok($ref, 'PGOTest', 'Return reference is blessed');
 
-<<<<<<< HEAD
 ok $ref = $test->mergetest(args => {id2 => 1}), 'merge test successfully returned';
 is $test->{funcname}, 'foo', 'merge test merged funcname';
 is $test->{funcschema}, 'foo2', 'merge test merged funcschema';
 is $test->{args}->{id2}, 1, 'Merged args id2';
 is $test->{args}->{id}, 1, 'Merged args id from arg';
-=======
 
 ok(($ref) = $test->arglisttest(1), 'Arg List Test returned results.');
 is($ref->{funcname}, 'foo', 'no strict arg test, funcname correctly set');
 is($ref->{funcschema}, 'foo', 'no strict arg test, funcschema correctly set');
-is($ref->{args}->{id}, 1, 'no strict arg test, id arg correctly set');
->>>>>>> a3eaf8c6
+is($ref->{args}->{id}, 1, 'no strict arg test, id arg correctly set');